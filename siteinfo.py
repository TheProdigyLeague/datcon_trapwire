--- conflicted
+++ resolved
@@ -914,12 +914,6 @@
         The Method has no restrictions.
         """
         delay = self.WebRetrieveDelay
-<<<<<<< HEAD
-        proxy = urllib2.ProxyHandler()
-        opener = urllib2.build_opener(proxy)
-        if self.Headers:
-          opener.addheaders = [(x, self.Headers[x]) for x in self.Headers]
-=======
         if self.Proxy == None:
             proxy = urllib2.ProxyHandler()
             opener = urllib2.build_opener(proxy)
@@ -931,7 +925,9 @@
                 proxy = urllib2.ProxyHandler({'http' : self.Proxy})
                 opener = urllib2.build_opener(proxy)
         opener.addheaders = [('User-agent', self.UserAgent)]
->>>>>>> 922b6a0e
+        if self.Headers:
+            opener.addheaders += [(x, self.Headers[x]) for x in self.Headers]
+
         try:
             response = opener.open(self.FullURL)
             content = response.read()
